# SPDX-License-Identifier: Apache-2.0

from __future__ import annotations

import time
from collections import deque
from collections.abc import Iterable
from typing import Optional, Union

from vllm.config import VllmConfig
from vllm.distributed.kv_transfer.kv_connector.factory import (
    KVConnectorFactory)
from vllm.distributed.kv_transfer.kv_connector.v1 import KVConnectorRole
from vllm.logger import init_logger
from vllm.multimodal import MULTIMODAL_REGISTRY, MultiModalRegistry
from vllm.v1.core.encoder_cache_manager import (EncoderCacheManager,
                                                compute_encoder_budget)
from vllm.v1.core.kv_cache_manager import KVCacheManager
from vllm.v1.core.sched.interface import SchedulerInterface
from vllm.v1.core.sched.output import (CachedRequestData, NewRequestData,
                                       SchedulerOutput)
from vllm.v1.core.sched.utils import check_stop
from vllm.v1.engine import (EngineCoreEventType, EngineCoreOutput,
                            EngineCoreOutputs)
from vllm.v1.kv_cache_interface import KVCacheConfig
from vllm.v1.metrics.stats import SchedulerStats
from vllm.v1.outputs import ModelRunnerOutput
from vllm.v1.request import Request, RequestStatus
from vllm.v1.spec_decode.metrics import SpecDecodingStats
from vllm.v1.structured_output import StructuredOutputManager

logger = init_logger(__name__)


class Scheduler(SchedulerInterface):

    def __init__(
        self,
        vllm_config: VllmConfig,
        kv_cache_config: KVCacheConfig,
        structured_output_manager: StructuredOutputManager,
        mm_registry: MultiModalRegistry = MULTIMODAL_REGISTRY,
        include_finished_set: bool = False,
        log_stats: bool = False,
    ) -> None:
        self.vllm_config = vllm_config
        self.scheduler_config = vllm_config.scheduler_config
        self.cache_config = vllm_config.cache_config
        self.lora_config = vllm_config.lora_config
        self.kv_cache_config = kv_cache_config
        self.log_stats = log_stats
        self.structured_output_manager = structured_output_manager

        # include_finished_set controls whether a separate set of finished
        # request ids should be included in the EngineCoreOutputs returned
        # by update_from_outputs(). This is currently used in the multi-engine
        # case to track request lifetimes efficiently.
        self.include_finished_set = include_finished_set

        # Scheduling constraints.
        self.max_num_running_reqs = self.scheduler_config.max_num_seqs
        self.max_num_scheduled_tokens = \
            self.scheduler_config.max_num_batched_tokens
        self.max_model_len = self.scheduler_config.max_model_len

        # Create KVConnector for the Scheduler. Note that each Worker
        # will have a corresponding KVConnector with Role=WORKER.
        # KV Connector pushes/pull of remote KVs for P/D and offloading.
        self.connector = None
        if self.vllm_config.kv_transfer_config is not None:
            self.connector = KVConnectorFactory.create_connector_v1(
                config=self.vllm_config, role=KVConnectorRole.SCHEDULER)

        num_gpu_blocks = self.cache_config.num_gpu_blocks
        assert num_gpu_blocks is not None and num_gpu_blocks > 0

        # Create the KV cache manager.
        self.kv_cache_manager = KVCacheManager(
            kv_cache_config=kv_cache_config,
            max_model_len=self.max_model_len,
            enable_caching=self.cache_config.enable_prefix_caching,
            caching_hash_algo=self.cache_config.prefix_caching_hash_algo,
            log_stats=self.log_stats)
        self.block_size = self.cache_config.block_size

        # req_id -> Request
        self.requests: dict[str, Request] = {}
        # Priority queues for requests.
        self.waiting: deque[Request] = deque()
        self.running: list[Request] = []
        # The requests that have been scheduled and are being executed
        # by the executor.
        self.scheduled_req_ids: set[str] = set()

        # The request IDs that are finished in between the previous and the
        # current steps. This is used to notify the workers about the finished
        # requests so that they can free the cached states for those requests.
        # This is flushed at the end of each scheduling step.
        self.finished_req_ids: set[str] = set()

        # OPTIMIZATION: Cache the CachedRequestData objects to avoid creating
        # them at each scheduling step.
        # Request id -> CachedRequestData
        self._cached_reqs_data: dict[str, CachedRequestData] = {}

        # Encoder-related.
        # Calculate encoder cache size if applicable
        # NOTE: For now we use the same budget for both compute and space.
        # This can be changed when we make encoder cache for embedding caching
        # across requests.
        encoder_compute_budget, encoder_cache_size = compute_encoder_budget(
            model_config=vllm_config.model_config,
            scheduler_config=vllm_config.scheduler_config,
            mm_registry=mm_registry,
        )

        # NOTE(woosuk): Here, "encoder" includes the vision encoder (and
        # projector if needed). Currently, we assume that the encoder also
        # has the Transformer architecture (e.g., ViT).
        self.max_num_encoder_input_tokens = encoder_compute_budget
        # NOTE: For the models without encoder (e.g., text-only models),
        # the encoder cache will not be initialized because cache size is 0
        # for these models.
        self.encoder_cache_manager = EncoderCacheManager(
            cache_size=encoder_cache_size)

        self.num_lookahead_tokens = 0
        speculative_config = vllm_config.speculative_config
        if speculative_config and speculative_config.method == "eagle":
            self.num_lookahead_tokens = \
                speculative_config.num_speculative_tokens

    def schedule(self) -> SchedulerOutput:
        # NOTE(woosuk) on the scheduling algorithm:
        # There's no "decoding phase" nor "prefill phase" in the scheduler.
        # Each request just has the num_computed_tokens and
        # num_tokens_with_spec. num_tokens_with_spec =
        # len(prompt_token_ids) + len(output_token_ids) + len(spec_token_ids).
        # At each step, the scheduler tries to assign tokens to the requests
        # so that each request's num_computed_tokens can catch up its
        # num_tokens_with_spec. This is general enough to cover
        # chunked prefills, prefix caching, speculative decoding,
        # and the "jump decoding" optimization in the future.

        scheduled_new_reqs: list[Request] = []
        scheduled_resumed_reqs: list[Request] = []
        scheduled_running_reqs: list[Request] = []
        preempted_reqs: list[Request] = []

        # NOTE: structured_output_request_ids maps
        # a request's (request that uses structured output)
        # request_id to the running request index.
        # This will helps us determine to slice the grammar bitmask
        # and only applies valid mask for requests that
        # uses structured decoding.
        structured_output_request_ids: dict[str, int] = {}

        req_to_new_block_ids: dict[str, list[int]] = {}
        num_scheduled_tokens: dict[str, int] = {}
        token_budget = self.max_num_scheduled_tokens
        # Encoder-related.
        scheduled_encoder_inputs: dict[str, list[int]] = {}
        encoder_budget = self.max_num_encoder_input_tokens
        # Spec decode-related.
        scheduled_spec_decode_tokens: dict[str, list[int]] = {}

        # For logging.
        scheduled_timestamp = time.monotonic()

        # First, schedule the RUNNING requests.
        req_index = 0
        while req_index < len(self.running) and token_budget > 0:
            request = self.running[req_index]
            if request.request_id in self.scheduled_req_ids:
                # This request has already been scheduled.
                req_index += 1
                continue

            num_new_tokens = (request.num_tokens_with_spec -
                              request.num_computed_tokens)
            if (0 < self.scheduler_config.long_prefill_token_threshold <
                    num_new_tokens):
                num_new_tokens = (
                    self.scheduler_config.long_prefill_token_threshold)
            num_new_tokens = min(num_new_tokens, token_budget)
            assert num_new_tokens > 0

            # Schedule encoder inputs.
            if request.has_encoder_inputs:
                (encoder_inputs_to_schedule, num_new_tokens,
                 new_encoder_budget) = self._try_schedule_encoder_inputs(
                     request, request.num_computed_tokens, num_new_tokens,
                     encoder_budget)
                if num_new_tokens == 0:
                    # The request cannot be scheduled because the encoder budget
                    # or the encoder cache is exhausted.
                    # NOTE(woosuk): By using `continue` instead of `break` here,
                    # we intentionally relax the strict FCFS scheduling policy
                    # to allow lower-priority requests to be scheduled when a
                    # higher-priority request is blocked by encoder constraints.
                    req_index += 1
                    continue
            else:
                encoder_inputs_to_schedule = None
                new_encoder_budget = encoder_budget

            while True:
                new_blocks = self.kv_cache_manager.allocate_slots(
                    request,
                    num_new_tokens,
                    num_lookahead_tokens=self.num_lookahead_tokens)
                if new_blocks is None:
                    # The request cannot be scheduled.
                    # Preempt the lowest-priority request.
                    preempted_req = self.running.pop()
                    self.kv_cache_manager.free(preempted_req)
                    preempted_req.status = RequestStatus.PREEMPTED
                    preempted_req.num_computed_tokens = 0
                    if self.log_stats:
                        preempted_req.record_event(
                            EngineCoreEventType.PREEMPTED, scheduled_timestamp)

                    self.waiting.appendleft(preempted_req)
                    preempted_reqs.append(preempted_req)
                    if preempted_req == request:
                        # No more request to preempt.
                        can_schedule = False
                        break
                else:
                    # The request can be scheduled.
                    can_schedule = True
                    break
            if not can_schedule:
                break
            assert new_blocks is not None

            # Schedule the request.
            scheduled_running_reqs.append(request)
            self.scheduled_req_ids.add(request.request_id)
            if request.use_structured_output:
                # PERF: in case of chunked prefill,
                # request might not include any new tokens.
                # Therefore, we might introduce some additional
                # cycle to fill in the bitmask, which could be a big no-op.
                structured_output_request_ids[request.request_id] = req_index
            req_to_new_block_ids[request.request_id] = [
                b.block_id for b in new_blocks
            ]
            num_scheduled_tokens[request.request_id] = num_new_tokens
            token_budget -= num_new_tokens
            req_index += 1

            # Speculative decode related.
            if request.spec_token_ids:
                num_scheduled_spec_tokens = (num_new_tokens +
                                             request.num_computed_tokens -
                                             request.num_tokens)
                if num_scheduled_spec_tokens > 0:
                    # Trim spec_token_ids list to num_scheduled_spec_tokens.
                    del request.spec_token_ids[num_scheduled_spec_tokens:]
                    scheduled_spec_decode_tokens[request.request_id] = (
                        request.spec_token_ids)

            # Encoder-related.
            if encoder_inputs_to_schedule:
                scheduled_encoder_inputs[request.request_id] = (
                    encoder_inputs_to_schedule)
                # Allocate the encoder cache.
                for i in encoder_inputs_to_schedule:
                    self.encoder_cache_manager.allocate(request, i)
                encoder_budget = new_encoder_budget

        # Record the LoRAs in scheduled_running_reqs
        scheduled_loras: set[int] = set()
        if self.lora_config:
            scheduled_loras = set(
                req.lora_request.lora_int_id for req in scheduled_running_reqs
                if req.lora_request and req.lora_request.lora_int_id > 0)
            assert len(scheduled_loras) <= self.lora_config.max_loras

        # Use a temporary deque to collect requests that need to be skipped
        # and put back at the head of the waiting queue later
        skipped_waiting_requests: deque[Request] = deque()

        # Next, schedule the WAITING requests.
        if not preempted_reqs:
            while self.waiting and token_budget > 0:
                if len(self.running) == self.max_num_running_reqs:
                    break

                request = self.waiting[0]

                # Skip request if the structured output request is still waiting
                # for FSM compilation.
                if request.status == RequestStatus.WAITING_FOR_FSM:
                    structured_output_req = request.structured_output_request
                    if structured_output_req and structured_output_req.grammar:
                        request.status = RequestStatus.WAITING
                    else:
                        self.waiting.popleft()
                        skipped_waiting_requests.appendleft(request)
                        continue

                # Check that adding the request still respects the max_loras
                # constraint.
                if self.lora_config and request.lora_request and (
                        len(scheduled_loras) == self.lora_config.max_loras
                        and request.lora_request.lora_int_id
                        not in scheduled_loras):
                    # Scheduling would exceed max_loras, skip.
                    self.waiting.popleft()
                    skipped_waiting_requests.appendleft(request)
                    continue

                # Get already-cached tokens.
                computed_blocks, computed_cpu_blocks, computed_ssd_blocks, num_computed_tokens = \
                    self.kv_cache_manager.get_computed_blocks(request)

                # Get externally-cached tokens if using a KVConnector.
                num_external_tokens = (
                    0 if self.connector is None else
                    self.connector.get_num_new_matched_tokens(
                        request, num_computed_tokens))

                # Total computed tokens (local + external).
                num_computed_tokens += num_external_tokens

                # Number of tokens to be scheduled.
                # We use `request.num_tokens` instead of
                # `request.num_prompt_tokens` to consider the resumed requests,
                # which have output tokens.
                num_new_tokens = request.num_tokens - num_computed_tokens
                if (0 < self.scheduler_config.long_prefill_token_threshold <
                        num_new_tokens):
                    num_new_tokens = (
                        self.scheduler_config.long_prefill_token_threshold)
                num_new_tokens = min(num_new_tokens, token_budget)
                assert num_new_tokens > 0

                # Schedule encoder inputs.
                if request.has_encoder_inputs:
                    (encoder_inputs_to_schedule, num_new_tokens,
                     new_encoder_budget) = self._try_schedule_encoder_inputs(
                         request, num_computed_tokens, num_new_tokens,
                         encoder_budget)
                    if num_new_tokens == 0:
                        # The request cannot be scheduled.
                        break
                else:
                    encoder_inputs_to_schedule = None
                    new_encoder_budget = encoder_budget

                new_blocks = self.kv_cache_manager.allocate_slots(
<<<<<<< HEAD
                    request, num_new_tokens, computed_blocks, computed_cpu_blocks, computed_ssd_blocks,)
=======
                    request, num_new_tokens + num_external_tokens,
                    computed_blocks)
>>>>>>> fe742aef
                if new_blocks is None:
                    # The request cannot be scheduled.
                    break

                # KVConnector: update internal state after allocation.
                # This information is used to determine if a load is
                # needed for this request.
                if self.connector is not None:
                    self.connector.update_state_after_alloc(
                        request,
                        num_external_tokens,
                    )

                self.waiting.popleft()
                if request.use_structured_output:
                    structured_output_request_ids[
                        request.request_id] = req_index
                req_index += 1
                self.running.append(request)
                self.scheduled_req_ids.add(request.request_id)
                if self.log_stats:
                    request.record_event(EngineCoreEventType.SCHEDULED,
                                         scheduled_timestamp)
                if request.status == RequestStatus.WAITING:
                    scheduled_new_reqs.append(request)
                elif request.status == RequestStatus.PREEMPTED:
                    scheduled_resumed_reqs.append(request)
                else:
                    raise RuntimeError(
                        f"Invalid request status: {request.status}")

                if self.lora_config and request.lora_request:
                    scheduled_loras.add(request.lora_request.lora_int_id)
                req_to_new_block_ids[request.request_id] = [
                    b.block_id for b in (computed_blocks 
                                        + computed_cpu_blocks 
                                        + computed_ssd_blocks
                                        + new_blocks)
                ]
                num_scheduled_tokens[request.request_id] = num_new_tokens
                token_budget -= num_new_tokens
                request.status = RequestStatus.RUNNING
                request.num_computed_tokens = num_computed_tokens

                # Encoder-related.
                if encoder_inputs_to_schedule:
                    scheduled_encoder_inputs[request.request_id] = (
                        encoder_inputs_to_schedule)
                    # Allocate the encoder cache.
                    for i in encoder_inputs_to_schedule:
                        self.encoder_cache_manager.allocate(request, i)
                    encoder_budget = new_encoder_budget

        # Put back any skipped requests at the head of the waiting queue
        if skipped_waiting_requests:
            self.waiting.extendleft(skipped_waiting_requests)

        # Check if the scheduling constraints are satisfied.
        total_num_scheduled_tokens = sum(num_scheduled_tokens.values())
        assert total_num_scheduled_tokens <= self.max_num_scheduled_tokens
        assert token_budget >= 0
        assert len(self.running) <= self.max_num_running_reqs
        # Since some requests in the RUNNING queue may not be scheduled in
        # this step, the total number of scheduled requests can be smaller than
        # len(self.running).
        assert (len(scheduled_new_reqs) + len(scheduled_resumed_reqs) +
                len(scheduled_running_reqs) <= len(self.running))

        # Get the longest common prefix among all requests in the running queue.
        # This can be potentially used for cascade attention.
        num_common_prefix_blocks = 0
        if self.running:
            any_request = self.running[0]
            num_common_prefix_blocks = (
                self.kv_cache_manager.get_num_common_prefix_blocks(
                    any_request, len(self.running)))

        grammar_bitmask = self.structured_output_manager.grammar_bitmask(
            self.requests,
            structured_output_request_ids,
            len(self.running),
        )
        # Construct the scheduler output.
        new_reqs_data = [
            NewRequestData.from_request(req,
                                        req_to_new_block_ids[req.request_id])
            for req in scheduled_new_reqs
        ]
        resumed_reqs_data = [
            self._make_cached_request_data(
                req,
                num_scheduled_tokens[req.request_id],
                len(scheduled_spec_decode_tokens.get(req.request_id, ())),
                req_to_new_block_ids[req.request_id],
                resumed_from_preemption=True,
            ) for req in scheduled_resumed_reqs
        ]
        running_reqs_data = [
            self._make_cached_request_data(
                req,
                num_scheduled_tokens[req.request_id],
                len(scheduled_spec_decode_tokens.get(req.request_id, ())),
                req_to_new_block_ids[req.request_id],
                resumed_from_preemption=False,
            ) for req in scheduled_running_reqs
        ]
        scheduler_output = SchedulerOutput(
            scheduled_new_reqs=new_reqs_data,
            scheduled_cached_reqs=resumed_reqs_data + running_reqs_data,
            num_scheduled_tokens=num_scheduled_tokens,
            total_num_scheduled_tokens=total_num_scheduled_tokens,
            scheduled_spec_decode_tokens=scheduled_spec_decode_tokens,
            scheduled_encoder_inputs=scheduled_encoder_inputs,
            num_common_prefix_blocks=num_common_prefix_blocks,
            # finished_req_ids is an existing state in the scheduler,
            # instead of being newly scheduled in this step.
            # It contains the request IDs that are finished in between
            # the previous and the current steps.
            finished_req_ids=self.finished_req_ids,
            free_encoder_input_ids=self.encoder_cache_manager.get_freed_ids(),
            structured_output_request_ids=structured_output_request_ids,
            grammar_bitmask=grammar_bitmask,
            h2d_swap_map=self.kv_cache_manager.get_h2d_map(),
            d2h_swap_map=self.kv_cache_manager.get_d2h_map(),
            f2d_swap_map=self.kv_cache_manager.get_f2d_map(),
            h2f_swap_map=self.kv_cache_manager.get_h2f_map(),
        )

        # NOTE(Kuntai): this function is designed for multiple purposes:
        # 1. Plan the KV cache store
        # 2. Wrap up all the KV cache load / save ops into an opaque object
        # 3. Clear the internal states of the connector
        if self.connector is not None:
            meta = self.connector.build_connector_meta(scheduler_output)
            scheduler_output.kv_connector_metadata = meta

        # Advance the number of computed tokens for the request AFTER
        # the request is scheduled.
        # 1. The scheduler_output of the current step has to include the
        #    original number of scheduled tokens to determine input IDs.
        # 2. Advance the number of computed tokens here allowing us to
        #    schedule the prefill request again immediately in the next
        #    scheduling step.
        # 3. If some tokens (e.g. spec tokens) are rejected later, the number of
        #    computed tokens will be adjusted in update_from_output.
        for req_id, num_scheduled_token in num_scheduled_tokens.items():
            self.requests[req_id].num_computed_tokens += num_scheduled_token

        self.finished_req_ids = set()
        return scheduler_output

    def reset_maps(self) -> None:
        self.kv_cache_manager.end_schedule_step()

    def _make_cached_request_data(
        self,
        request: Request,
        num_scheduled_tokens: int,
        num_scheduled_spec_tokens: int,
        new_block_ids: list[int],
        resumed_from_preemption: bool,
    ) -> CachedRequestData:
        # OPTIMIZATION: Cache the CachedRequestData objects to avoid creating
        # them at each scheduling step.
        num_computed_tokens = request.num_computed_tokens
        num_regular_tokens = num_scheduled_tokens - num_scheduled_spec_tokens
        new_token_ids = request.all_token_ids[
            num_computed_tokens:num_computed_tokens + num_regular_tokens]
        req_data = self._cached_reqs_data.get(request.request_id)
        if req_data is not None:
            req_data.resumed_from_preemption = resumed_from_preemption
            req_data.new_token_ids = new_token_ids
            req_data.new_block_ids = new_block_ids
            req_data.num_computed_tokens = num_computed_tokens
        else:
            req_data = CachedRequestData.from_request(request,
                                                      resumed_from_preemption,
                                                      new_token_ids,
                                                      new_block_ids)
            self._cached_reqs_data[request.request_id] = req_data
        return req_data

    def _try_schedule_encoder_inputs(
        self,
        request: Request,
        num_computed_tokens: int,
        num_new_tokens: int,
        encoder_budget: int,
    ) -> tuple[list[int], int, int]:
        """
        Determine which encoder inputs need to be scheduled in the current step,
        and update `num_new_tokens` and encoder token budget accordingly.

        An encoder input will be scheduled if:
        - Its output tokens overlap with the range of tokens being computed
        in this step, i.e.,
        [num_computed_tokens, num_computed_tokens + num_new_tokens).
        - It is not already computed and stored in the encoder cache.
        - There is sufficient encoder token budget to process it.
        - The encoder cache has space to store it.

        If an encoder input cannot be scheduled due to cache or budget
        limitations, the method adjusts `num_new_tokens` to schedule only the
        decoder tokens up to just before the unschedulable encoder input.

        Note that num_computed_tokens includes both locally cached
        blocks and externally cached blocks (via KVConnector).
        """
        encoder_inputs_to_schedule: list[int] = []
        mm_positions = request.mm_positions
        assert mm_positions is not None
        assert len(mm_positions) > 0
        for i, pos_info in enumerate(mm_positions):
            start_pos = pos_info.offset
            num_encoder_tokens = pos_info.length

            # The encoder output is needed if the two ranges overlap:
            # [num_computed_tokens, num_computed_tokens + num_new_tokens) and
            # [start_pos, start_pos + num_encoder_tokens)
            if start_pos >= num_computed_tokens + num_new_tokens:
                # The encoder input is not needed in this step.
                break
            if start_pos + num_encoder_tokens <= num_computed_tokens:
                # The encoder input is already computed and stored
                # in the decoder's KV cache.
                continue

            if self.encoder_cache_manager.has_cache(request, i):
                # The encoder input is already computed and cached.
                continue

            # If no encoder input chunking is allowed, we do not want to
            # partially schedule a multimodal item. If the scheduled range would
            # only cover part of the mm input, roll back to before the mm item.
            if (self.scheduler_config.disable_chunked_mm_input
                    and num_computed_tokens < start_pos
                    and (num_computed_tokens + num_new_tokens)
                    < (start_pos + num_encoder_tokens)):
                num_new_tokens = start_pos - num_computed_tokens
                break

            if (not self.encoder_cache_manager.can_allocate(request, i)
                    or num_encoder_tokens > encoder_budget):
                # The encoder cache is full or the encoder budget is exhausted.
                # NOTE(woosuk): We assume that the encoder input tokens should
                # be processed altogether, as the encoder usually uses
                # bidirectional attention.
                if num_computed_tokens < start_pos:
                    # We only schedule the decoder tokens just before the
                    # encoder input.
                    num_new_tokens = start_pos - num_computed_tokens
                else:
                    # Because of prefix caching, num_computed_tokens is greater
                    # than start_pos even though its encoder input is not
                    # available. In this case, we can't schedule any token for
                    # the request in this step.
                    num_new_tokens = 0
                break

            encoder_budget -= num_encoder_tokens
            encoder_inputs_to_schedule.append(i)
        return encoder_inputs_to_schedule, num_new_tokens, encoder_budget

    def update_from_output(
        self,
        scheduler_output: SchedulerOutput,
        model_runner_output: ModelRunnerOutput,
    ) -> EngineCoreOutputs:
        sampled_token_ids = model_runner_output.sampled_token_ids
        spec_token_ids = model_runner_output.spec_token_ids
        logprobs = model_runner_output.logprobs
        prompt_logprobs_dict = model_runner_output.prompt_logprobs_dict
        num_scheduled_tokens = scheduler_output.num_scheduled_tokens

        new_running: list[Request] = []
        outputs: list[EngineCoreOutput] = []
        spec_decoding_stats: Optional[SpecDecodingStats] = None

        # NOTE(woosuk): As len(self.running) can be up to 1K or more, the below
        # loop can be a performance bottleneck. We should do our best to avoid
        # expensive operations inside the loop.
        for request in self.running:
            req_id = request.request_id
            num_tokens_scheduled = num_scheduled_tokens.get(req_id, 0)
            if num_tokens_scheduled == 0:
                # The request was not scheduled in this step.
                new_running.append(request)
                continue

            req_index = model_runner_output.req_id_to_index[req_id]
            generated_token_ids = sampled_token_ids[req_index]

            scheduled_spec_token_ids = (
                scheduler_output.scheduled_spec_decode_tokens.get(req_id))
            if scheduled_spec_token_ids:
                # num_computed_tokens represents the number of tokens
                # processed in the current step, considering scheduled
                # tokens and rejections. If some tokens are rejected,
                # num_computed_tokens is decreased by the number of rejected
                # tokens, where is given by:
                # len(scheduled_spec_token_ids) + 1 - len(generated_token_ids).
                num_tokens_rejected = (len(scheduled_spec_token_ids) + 1 -
                                       len(generated_token_ids))
                request.num_computed_tokens -= num_tokens_rejected
                spec_decoding_stats = self.make_spec_decoding_stats(
                    spec_decoding_stats,
                    num_draft_tokens=len(scheduled_spec_token_ids),
                    num_accepted_tokens=len(generated_token_ids) - 1)

            cached_encoder_input_ids = (
                self.encoder_cache_manager.get_cached_input_ids(request))
            # OPTIMIZATION: Avoid list(set) if the set is empty.
            if cached_encoder_input_ids:
                for input_id in list(cached_encoder_input_ids):
                    mm_positions = request.mm_positions[input_id]
                    start_pos = mm_positions.offset
                    num_tokens = mm_positions.length
                    if start_pos + num_tokens <= request.num_computed_tokens:
                        # The encoder output is already processed and stored
                        # in the decoder's KV cache.
                        self.encoder_cache_manager.free_encoder_input(
                            request, input_id)

            # Add newly generated spec token ids to the request.
            if spec_token_ids is not None:
                request.spec_token_ids = spec_token_ids[req_index]

            stopped = False
            new_logprobs = None
            new_token_ids = generated_token_ids

            # Append generated tokens and check for stop. Note that if
            # a request is still being prefilled, we expect the model runner
            # to return empty token ids for the request.
            for num_new, output_token_id in enumerate(new_token_ids, 1):
                request.append_output_token_ids(output_token_id)

                # Check for stop and update request state.
                # This must be called before we make the EngineCoreOutput.
                stopped = check_stop(request, self.max_model_len)
                if stopped:
                    self._free_request(request)
                    del new_token_ids[num_new:]  # Trim new tokens if needed.
                    break

            # Extract sample logprobs if needed.
            if request.sampling_params.logprobs is not None and logprobs:
                # NOTE: once we support N tokens per step (spec decode),
                # the outer lists can be of length > 1.
                new_logprobs = logprobs.slice(req_index, req_index + 1)

            if new_token_ids and request.use_structured_output:
                # NOTE: structured_output_request
                # should not be None if use_structured_output, we have
                # check above, so safe to ignore type warning
                request.structured_output_request.grammar.accept_tokens(  # type: ignore[union-attr]
                    req_id, new_token_ids)

            # Get prompt logprobs for this request.
            prompt_logprobs_tensors = prompt_logprobs_dict.get(req_id)
            if new_token_ids:
                # Add EngineCoreOutput for this Request.
                outputs.append(
                    EngineCoreOutput(
                        request_id=req_id,
                        new_token_ids=new_token_ids,
                        finish_reason=request.get_finished_reason(),
                        new_logprobs=new_logprobs,
                        new_prompt_logprobs_tensors=prompt_logprobs_tensors,
                        stop_reason=request.stop_reason,
                        events=request.take_events()))
            else:
                # Invariant: EngineCore returns no partial prefill outputs.
                assert not prompt_logprobs_tensors

            self.scheduled_req_ids.remove(req_id)
            if not stopped:
                new_running.append(request)

        self.running = new_running
        engine_core_outputs = EngineCoreOutputs(
            outputs=outputs,
            scheduler_stats=self.make_stats(spec_decoding_stats),
        )
        if self.include_finished_set:
            #TODO currently sending duplicates here, improve this
            engine_core_outputs.finished_requests = (
                scheduler_output.finished_req_ids | self.finished_req_ids)

        return engine_core_outputs

    def add_request(self, request: Request) -> None:
        self.waiting.append(request)
        self.requests[request.request_id] = request
        if self.log_stats:
            request.record_event(EngineCoreEventType.QUEUED)

    def finish_requests(
        self,
        request_ids: Union[str, Iterable[str]],
        finished_status: RequestStatus,
    ) -> None:
        """Handles the finish signal from outside the scheduler.

        For example, the API server can abort a request when the client
        disconnects.
        """
        assert RequestStatus.is_finished(finished_status)
        if isinstance(request_ids, str):
            request_ids = (request_ids, )
        else:
            request_ids = set(request_ids)

        for req_id in request_ids:
            request = self.requests.get(req_id)
            if request is None:
                # Invalid request ID.
                continue

            if request.status == RequestStatus.RUNNING:
                self.running.remove(request)
                self.scheduled_req_ids.discard(request.request_id)
            else:
                self.waiting.remove(request)
            request.status = finished_status
            self._free_request(request)

    def _free_request(self, request: Request) -> None:
        assert request.is_finished()
        self.kv_cache_manager.free(request)
        self.kv_cache_manager.free_block_hashes(request)
        self.encoder_cache_manager.free(request)
        self._cached_reqs_data.pop(request.request_id, None)
        del self.requests[request.request_id]
        self.finished_req_ids.add(request.request_id)

    def get_num_unfinished_requests(self) -> int:
        return len(self.waiting) + len(self.running)

    def has_finished_requests(self) -> bool:
        return len(self.finished_req_ids) > 0

    def get_num_unscheduled_requests(self) -> int:
        """Number of requests that are not being processed by the executor."""
        return self.get_num_unfinished_requests() - len(self.scheduled_req_ids)

    def reset_prefix_cache(self) -> bool:
        return self.kv_cache_manager.reset_prefix_cache()

    def make_stats(
        self,
        spec_decoding_stats: Optional[SpecDecodingStats] = None,
    ) -> Optional[SchedulerStats]:
        if not self.log_stats:
            return None
        prefix_cache_stats = self.kv_cache_manager.make_prefix_cache_stats()
        assert prefix_cache_stats is not None
        return SchedulerStats(
            num_running_reqs=len(self.running),
            num_waiting_reqs=len(self.waiting),
            gpu_cache_usage=self.kv_cache_manager.usage,
            prefix_cache_stats=prefix_cache_stats,
            spec_decoding_stats=spec_decoding_stats,
        )

    def make_spec_decoding_stats(
        self,
        spec_decoding_stats: Optional[SpecDecodingStats],
        num_draft_tokens: int,
        num_accepted_tokens: int,
    ) -> Optional[SpecDecodingStats]:
        if not self.log_stats:
            return None
        if spec_decoding_stats is None:
            spec_decoding_stats = SpecDecodingStats()
        spec_decoding_stats.observe(num_draft_tokens=num_draft_tokens,
                                    num_accepted_tokens=num_accepted_tokens)
        return spec_decoding_stats<|MERGE_RESOLUTION|>--- conflicted
+++ resolved
@@ -351,12 +351,7 @@
                     new_encoder_budget = encoder_budget
 
                 new_blocks = self.kv_cache_manager.allocate_slots(
-<<<<<<< HEAD
                     request, num_new_tokens, computed_blocks, computed_cpu_blocks, computed_ssd_blocks,)
-=======
-                    request, num_new_tokens + num_external_tokens,
-                    computed_blocks)
->>>>>>> fe742aef
                 if new_blocks is None:
                     # The request cannot be scheduled.
                     break
